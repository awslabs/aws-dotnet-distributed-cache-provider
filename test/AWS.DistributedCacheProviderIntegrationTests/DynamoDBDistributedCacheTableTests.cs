using Amazon.DynamoDBv2;
using Amazon.DynamoDBv2.Model;
using AWS.DistributedCacheProvider;
using Microsoft.Extensions.Caching.Distributed;
using Microsoft.Extensions.DependencyInjection;
using Xunit;
using Xunit.Sdk;

namespace AWS.DistributedCacheProviderIntegrationTests
{
    public class DynamoDBDistributedCacheTableTests
    {
        private readonly static string TABLE_NAME_PREFIX = "AWS.DistributedCacheProviderIntegrationTests_";

        /// <summary>
        /// Tests that our factory will create a Table if it does not already exist.
        /// </summary>
        [Fact]
        public async void CreateTable()
        {
            var tableName = TABLE_NAME_PREFIX + "table_test_0";
            var client = new AmazonDynamoDBClient();
            try
            {
                //First verify that a table with this name does not already exist.
                try
                {
                    _ = await client.DescribeTableAsync(tableName);
                    //If no exception was thrown, then the table already exists, bad state for test.
                    throw new XunitException("Table already exists, cannot create table");
                }
                catch (ResourceNotFoundException) { }
                var cache = GetCache(options =>
                {
                    options.TableName = tableName;
                    options.CreateTableIfNotExists = true;
                });
                //With lazy implementation, table creation is delayed until the client actually needs it.
                //resolving the table should pass.
                //Key cannot be empty, otherwise the client will throw an exception
                cache.Get("blah");
            }
            finally
            {
                //Delete DynamoDB table
                await CleanupTable(client, tableName);
            }
        }

        /// <summary>
        /// Test that our Cache can load a table that already exists
        /// </summary>
        [Fact]
        public async void LoadValidTableTest()
        {
            //key must match what the cache expects the key to be. Otherwise an error will be thrown when
            //we validate that the table is valid when we make a CRUD call.
            var key = DynamoDBDistributedCache.DEFAULT_PRIMARY_KEY;
            var tableName = TABLE_NAME_PREFIX + "table_test_1";
            var client = new AmazonDynamoDBClient();
            //Valid table - Non-composite Hash key of type String.
            var request = new CreateTableRequest
            {
                TableName = tableName,
                KeySchema = new List<KeySchemaElement>
            {
                new KeySchemaElement
                {
                    AttributeName = key,
                    KeyType = KeyType.HASH
                }
            },
                AttributeDefinitions = new List<AttributeDefinition>
            {
                new AttributeDefinition
                {
                    AttributeName = key,
                    AttributeType = ScalarAttributeType.S
                }
            },
                BillingMode = BillingMode.PAY_PER_REQUEST
            };
            try { 
                //create the table here.
                await CreateAndWaitUntilActive(client, request);
                var cache = GetCache(options =>
                {
                    options.TableName = tableName;
                    options.CreateTableIfNotExists = false;
                });
                //With lazy implementation, table creation is delayed until the client actually needs it.
                //resolving the table should pass.
                //Key cannot be empty, otherwise the client will throw an exception
                cache.Get("blah");
            }
            finally
            {
                await CleanupTable(client, tableName);
            }
        }

        /// <summary>
        /// Tests that our cache can reject a table if it is invalid. Invalid becuase Key is non-composite
        /// </summary>
        [Fact]
        public async void LoadInvalidTable_TooManyKeysTest()
        {
            var key1 = "key";
            var key2 = "key2";
            var tableName = TABLE_NAME_PREFIX + "table_test_2";
            var client = new AmazonDynamoDBClient();
            var request = new CreateTableRequest
            //Invalid becuase key is non-composite
            {
                TableName = tableName,
                KeySchema = new List<KeySchemaElement>
                {
                    new KeySchemaElement
                    {
                        AttributeName = key1,
                        KeyType = KeyType.HASH
                    },
                    new KeySchemaElement
                    {
                        AttributeName = key2,
                        KeyType = KeyType.RANGE
                    }
                },
                AttributeDefinitions = new List<AttributeDefinition>
                {
                    new AttributeDefinition
                    {
                        AttributeName = key1,
                        AttributeType = ScalarAttributeType.S
                    },
                    new AttributeDefinition
                    {
                        AttributeName = key2,
                        AttributeType = ScalarAttributeType.N
                    }
                },
                BillingMode = BillingMode.PAY_PER_REQUEST
            };
            try
            {
                //Create table here
                await CreateAndWaitUntilActive(client, request);
                var cache = GetCache(options =>
                {
                    options.TableName = tableName;
                    options.CreateTableIfNotExists = false;
                });
                //With lazy implementation, table creation is delayed until the client actually needs it.
                //resolving the table should not pass as the key is invalid.
                Assert.Throws<InvalidTableException>(() => cache.Get(""));
            }
            finally
            {
                await CleanupTable(client, tableName);
            }
        }

        /// <summary>
        /// Tests that our cache can reject a table if it is invalid. Invalid becuase Key is not a String
        /// </summary>
        [Fact]
        public async void LoadInvalidTable_BadKeyTypeTest()
        {
            var key = "key";
            var tableName = TABLE_NAME_PREFIX + "table_test_3";
            var client = new AmazonDynamoDBClient();
            var request = new CreateTableRequest
            {
                TableName = tableName,
                KeySchema = new List<KeySchemaElement>
                {
                    new KeySchemaElement
                    {
                        AttributeName = key,
                        KeyType = KeyType.HASH
                    },
                },
                AttributeDefinitions = new List<AttributeDefinition>
                {
                    new AttributeDefinition
                    {
                        AttributeName = key,
                        AttributeType = ScalarAttributeType.N
                    }
                },
                BillingMode = BillingMode.PAY_PER_REQUEST
            };
            try
            {
                await CreateAndWaitUntilActive(client, request);
                var cache = GetCache(options =>
                {
                    options.TableName = tableName;
                    options.CreateTableIfNotExists = false;
                });
                //With lazy implementation, table creation is delayed until the client actually needs it.
                //resolving the table should not pass as the key is invalid.
                Assert.Throws<InvalidTableException>(() => cache.Get(""));
            }
            finally
            {
                await CleanupTable(client, tableName);
            }
        }

        /// <summary>
<<<<<<< HEAD
        /// Tests that DynamoDBTableCreator sets the DynamoDB TTL feature to the attribute the user specifies
        /// </summary>
        [Fact]
        public async void CreateTableWithCustomTTLKey()
        {
            var ttl_attribute_name = "MyTTLAttributeName";
            var tableName = TABLE_NAME_PREFIX + "table_test_4";
            var client = new AmazonDynamoDBClient();
            try
            {
                //First verify that a table with this name does not already exist.
                try
                {
                    _ = await client.DescribeTableAsync(tableName);
                    //If no exception was thrown, then the table already exists, bad state for test.
                    throw new XunitException("Table already exists, cannot create table");
                }
                catch (ResourceNotFoundException) { }
                var cache = GetCache(options =>
                {
                    options.TableName = tableName;
                    options.CreateTableIfNotExists = true;
                    options.TTLAttributeName = ttl_attribute_name;
                });
                cache.Get("blah");
                //The cache uses a DescribeTimeToLiveAsync to find the TTL Attribute name. If we verify here that it has the right name,
                //the cache should have the right name also.
                var ttlDescription = await client.DescribeTimeToLiveAsync(tableName);
                Assert.Equal(ttl_attribute_name, ttlDescription.TimeToLiveDescription.AttributeName);
                //It can take time for the status to be fully enabled. So we check for both enabled and enabling.
                //Both states are acceptable
                Assert.True(ttlDescription.TimeToLiveDescription.TimeToLiveStatus.Equals(TimeToLiveStatus.ENABLING) ||
                    ttlDescription.TimeToLiveDescription.TimeToLiveStatus.Equals(TimeToLiveStatus.ENABLED));
            }
            finally
            {
                //Delete DynamoDB table
                await CleanupTable(client, tableName);
            }
        }

        /// <summary>
        /// Verifies that if the table was already created by the user in a different context with TTL already enabled on an
        /// attribute that is different from the library default attribute name, the cache still recognizes the correct TTL
        /// attribute. 
        /// </summary>
        [Fact]
        public async void LoadTableWithCustomTTLKey()
        {
            var ttl_attribute_name = "MyTTLAttributeName";
            var key = DynamoDBDistributedCache.PRIMARY_KEY;
            var tableName = TABLE_NAME_PREFIX + "table_test_5";
            var client = new AmazonDynamoDBClient();
            //Valid table - Non-composite Hash key of type String.
=======
        /// Test that our Cache can load a table that already exists where the primary key
        /// of the table is different than that of the default primary key name for this
        /// library
        /// </summary>
        [Fact]
        public async void LoadTableWithDifferentPrimaryKeyThanDefault()
        {
            //key must match what the cache expects the key to be. Otherwise an error will be thrown when
            //we validate that the table is valid when we make a CRUD call.
            var key = "foobar";
            var tableName = TABLE_NAME_PREFIX + "table_test_4";
            var client = new AmazonDynamoDBClient();
>>>>>>> 39699d9d
            var request = new CreateTableRequest
            {
                TableName = tableName,
                KeySchema = new List<KeySchemaElement>
            {
                new KeySchemaElement
                {
                    AttributeName = key,
                    KeyType = KeyType.HASH
                }
            },
                AttributeDefinitions = new List<AttributeDefinition>
            {
                new AttributeDefinition
                {
                    AttributeName = key,
                    AttributeType = ScalarAttributeType.S
                }
            },
                BillingMode = BillingMode.PAY_PER_REQUEST
            };
            try
            {
                //create the table here.
                await CreateAndWaitUntilActive(client, request);
<<<<<<< HEAD
                //change TTL information on table to use an attribute that is NOT the default value for this library.
                await client.UpdateTimeToLiveAsync(new UpdateTimeToLiveRequest
                {
                    TableName = tableName,
                    TimeToLiveSpecification = new TimeToLiveSpecification
                    {
                        AttributeName = ttl_attribute_name,
                        Enabled = true
                    }
                });
=======
>>>>>>> 39699d9d
                var cache = GetCache(options =>
                {
                    options.TableName = tableName;
                    options.CreateTableIfNotExists = false;
                });
<<<<<<< HEAD
                cache.Get("blah");
                //The cache uses a DescribeTimeToLiveAsync to find the TTL Attribute name. If we verify here that it has the right name,
                //the cache should have the right name also.
                var ttlDescription = await client.DescribeTimeToLiveAsync(tableName);
                Assert.Equal(ttl_attribute_name, ttlDescription.TimeToLiveDescription.AttributeName);
                //It can take time for the status to be fully enabled. So we check for both enabled and enabling.
                //Both states are acceptable
                Assert.True(ttlDescription.TimeToLiveDescription.TimeToLiveStatus.Equals(TimeToLiveStatus.ENABLING) ||
                    ttlDescription.TimeToLiveDescription.TimeToLiveStatus.Equals(TimeToLiveStatus.ENABLED));
=======
                //If the library recognizes the new primary key, this test passes by this
                //not throwing an error. Otherwise DynamoDB with throw an error
                //saying we have an invalid schema in our GetItem call.
                cache.Get("blah");
>>>>>>> 39699d9d
            }
            finally
            {
                await CleanupTable(client, tableName);
            }
        }

        private async Task CreateAndWaitUntilActive(AmazonDynamoDBClient client, CreateTableRequest request)
        {
            await client.CreateTableAsync(request);
            await WaitUntilActive(client, request.TableName);

        }

        private async Task WaitUntilActive(AmazonDynamoDBClient client, string tableName)
        {
            var isActive = false;
            var descRequest = new DescribeTableRequest
            {
                TableName = tableName
            };
            while (!isActive)
            {
                var descResponse = await client.DescribeTableAsync(descRequest);
                var tableStatus = descResponse.Table.TableStatus;

                if (tableStatus == TableStatus.ACTIVE)
                    isActive = true;
            }
        }

        private async Task CleanupTable(AmazonDynamoDBClient client, string tableName)
        {
            await WaitUntilActive(client, tableName);
            await client.DeleteTableAsync(tableName);
            var exists = true;
            while (exists)
            {
                var resp = await client.ListTablesAsync();
                if (!resp.TableNames.Contains(tableName))
                {
                    exists = false;
                }
            }
        }

        private DynamoDBDistributedCache GetCache(Action<DynamoDBDistributedCacheOptions> options)
        {
            var serviceContainer = new ServiceCollection();
            serviceContainer.AddAWSDynamoDBDistributedCache(options);
            var provider = ServiceCollectionContainerBuilderExtensions.BuildServiceProvider(serviceContainer);
            return (DynamoDBDistributedCache)provider.GetService<IDistributedCache>()!;
        }
    }
}<|MERGE_RESOLUTION|>--- conflicted
+++ resolved
@@ -209,7 +209,60 @@
         }
 
         /// <summary>
-<<<<<<< HEAD
+        /// Test that our Cache can load a table that already exists where the primary key
+        /// of the table is different than that of the default primary key name for this
+        /// library
+        /// </summary>
+        [Fact]
+        public async void LoadTableWithDifferentPrimaryKeyThanDefault()
+        {
+            //key must match what the cache expects the key to be. Otherwise an error will be thrown when
+            //we validate that the table is valid when we make a CRUD call.
+            var key = "foobar";
+            var tableName = TABLE_NAME_PREFIX + "table_test_4";
+            var client = new AmazonDynamoDBClient();
+            var request = new CreateTableRequest
+            {
+                TableName = tableName,
+                KeySchema = new List<KeySchemaElement>
+            {
+                new KeySchemaElement
+                {
+                    AttributeName = key,
+                    KeyType = KeyType.HASH
+                }
+            },
+                AttributeDefinitions = new List<AttributeDefinition>
+            {
+                new AttributeDefinition
+                {
+                    AttributeName = key,
+                    AttributeType = ScalarAttributeType.S
+                }
+            },
+                BillingMode = BillingMode.PAY_PER_REQUEST
+            };
+            try
+            {
+                //create the table here.
+                await CreateAndWaitUntilActive(client, request);
+                var cache = GetCache(options =>
+                {
+                    options.TableName = tableName;
+                    options.CreateTableIfNotExists = false;
+                });
+                //If the library recognizes the new primary key, this test passes by this
+                //not throwing an error. Otherwise DynamoDB with throw an error
+                //saying we have an invalid schema in our GetItem call.
+                cache.Get("blah");
+            }
+            finally
+            {
+                await CleanupTable(client, tableName);
+            }
+        }
+
+        /// <summary>
         /// Tests that DynamoDBTableCreator sets the DynamoDB TTL feature to the attribute the user specifies
         /// </summary>
         [Fact]
@@ -264,20 +317,6 @@
             var tableName = TABLE_NAME_PREFIX + "table_test_5";
             var client = new AmazonDynamoDBClient();
             //Valid table - Non-composite Hash key of type String.
-=======
-        /// Test that our Cache can load a table that already exists where the primary key
-        /// of the table is different than that of the default primary key name for this
-        /// library
-        /// </summary>
-        [Fact]
-        public async void LoadTableWithDifferentPrimaryKeyThanDefault()
-        {
-            //key must match what the cache expects the key to be. Otherwise an error will be thrown when
-            //we validate that the table is valid when we make a CRUD call.
-            var key = "foobar";
-            var tableName = TABLE_NAME_PREFIX + "table_test_4";
-            var client = new AmazonDynamoDBClient();
->>>>>>> 39699d9d
             var request = new CreateTableRequest
             {
                 TableName = tableName,
@@ -303,7 +342,6 @@
             {
                 //create the table here.
                 await CreateAndWaitUntilActive(client, request);
-<<<<<<< HEAD
                 //change TTL information on table to use an attribute that is NOT the default value for this library.
                 await client.UpdateTimeToLiveAsync(new UpdateTimeToLiveRequest
                 {
@@ -314,14 +352,11 @@
                         Enabled = true
                     }
                 });
-=======
->>>>>>> 39699d9d
                 var cache = GetCache(options =>
                 {
                     options.TableName = tableName;
                     options.CreateTableIfNotExists = false;
                 });
-<<<<<<< HEAD
                 cache.Get("blah");
                 //The cache uses a DescribeTimeToLiveAsync to find the TTL Attribute name. If we verify here that it has the right name,
                 //the cache should have the right name also.
@@ -331,12 +366,6 @@
                 //Both states are acceptable
                 Assert.True(ttlDescription.TimeToLiveDescription.TimeToLiveStatus.Equals(TimeToLiveStatus.ENABLING) ||
                     ttlDescription.TimeToLiveDescription.TimeToLiveStatus.Equals(TimeToLiveStatus.ENABLED));
-=======
-                //If the library recognizes the new primary key, this test passes by this
-                //not throwing an error. Otherwise DynamoDB with throw an error
-                //saying we have an invalid schema in our GetItem call.
-                cache.Get("blah");
->>>>>>> 39699d9d
             }
             finally
             {
