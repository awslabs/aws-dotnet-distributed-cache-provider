--- conflicted
+++ resolved
@@ -1,11 +1,8 @@
 ![.NET on AWS Banner](./logo.png ".NET on AWS")
 
 # AWS .NET Distributed Cache Provider
-<<<<<<< HEAD
 AWS Dotnet Distributed Cache Provider provides an implementation of the ASP.NET Core interface [IDistributedCache](https://docs.microsoft.com/en-us/aspnet/core/performance/caching/distributed) backed by AWS DynamoDB. The IDistributedCache interface is used in ASP.NET Core applications to provide a distributed cache store as well as the backing store ASP.NET Core session state.
-=======
-AWS .NET Distributed Cache Provider provides an implementation of IDistributedCache backed by AWS DynamoDB.
->>>>>>> 4a37e1d4
+
 
 # Getting Started
 .NET has an interface for distributed caching called [IDistributedCache](https://docs.microsoft.com/en-us/aspnet/core/performance/caching/distributed). This library provides an implementation that uses AWS DynamoDB as the underlying datastore.
